{
  "name": "@nucypher/nucypher-ts",
  "author": "Piotr Roslaniec <p.roslaniec@gmail.com>",
<<<<<<< HEAD
  "version": "1.0.0-alpha.5",
=======
  "version": "1.0.0-beta.4",
>>>>>>> 45e71d5b
  "license": "GPL-3.0-only",
  "repository": {
    "type": "git",
    "url": "https://github.com/nucypher/nucypher-ts"
  },
  "main": "build/main/src/index.js",
  "typings": "build/main/src/index.d.ts",
  "module": "build/module/src/index.js",
  "engines": {
    "node": ">=16"
  },
  "exports": {
    ".": {
      "require": "./build/main/src/index.js",
      "import": "./build/module/src/index.js"
    }
  },
  "keywords": [
    "pre",
    "threshold",
    "access control"
  ],
  "scripts": {
    "build": "run-p build:*",
    "build:main": "tsc -p tsconfig.json",
    "build:module": "tsc -p tsconfig.module.json",
    "fix": "run-s fix:*",
    "fix:prettier": "prettier \"src/**/*.ts\" \"test/**/*.ts\" --write",
    "fix:lint": "eslint src test --ext .ts --fix",
    "test": "run-s build test:*",
    "test:lint": "eslint src test --ext .ts",
    "test:exports": "ts-unused-exports tsconfig.json --ignoreFiles src/index.ts",
    "test:prettier": "prettier \"src/**/*.ts\" \"test/**/*.ts\" --list-different",
    "test:unit": "jest --detectOpenHandles --forceExit",
    "watch:build": "tsc -p tsconfig.json -w",
    "watch:test": "jest --watch",
    "cov": "run-s build test:unit && open-cli coverage/index.html",
    "doc": "run-s doc:html && open-cli build/docs/index.html",
    "doc:html": "typedoc src/ --exclude **/*.spec.ts --out build/docs",
    "doc:json": "typedoc src/ --exclude **/*.spec.ts --mode file --json build/docs/typedoc.json",
    "doc:publish": "gh-pages -m \"[ci skip] Updates\" -d build/docs",
    "version": "standard-version",
    "version:alpha": "standard-version --prerelease alpha",
    "version:beta": "standard-version --prerelease beta",
    "reset-hard": "git clean -dfx && git reset --hard && yarn",
    "prepare-release": "run-s reset-hard test doc:html version doc:publish",
    "prepare-release:alpha": "run-s reset-hard test version:alpha ",
    "prepare-release:beta": "run-s reset-hard test version:beta ",
    "typechain": "typechain --target=ethers-v5 \"abi/**/*.json\"",
    "prebuild": "yarn typechain"
  },
  "dependencies": {
    "@nucypher/nucypher-core": "^0.13.0",
    "axios": "^1.5.0",
    "deep-equal": "^2.2.1",
    "ethers": "^5.7.2",
    "qs": "^6.10.1",
    "semver": "^7.5.2",
    "zod": "^3.22.1"
  },
  "devDependencies": {
    "@babel/core": "^7.22.11",
    "@babel/preset-env": "^7.22.10",
    "@skypack/package-check": "^0.2.2",
    "@typechain/ethers-v5": "^11.1.1",
    "@types/deep-equal": "^1.0.1",
    "@types/jest": "^29.5.4",
    "@types/qs": "^6.9.7",
    "@types/semver": "^7.5.0",
    "@typescript-eslint/eslint-plugin": "^6.4.1",
    "@typescript-eslint/parser": "^6.4.1",
    "bundlemon": "^2.0.0-rc.1",
    "cz-conventional-changelog": "^3.0.1",
    "eslint": "^8.48.0",
    "eslint-config-prettier": "^9.0.0",
    "eslint-plugin-eslint-comments": "^3.2.0",
    "eslint-plugin-import": "^2.28.1",
    "gh-pages": "^6.0.0",
    "husky": "^8.0.3",
    "jest": "^29.6.4",
    "npm-run-all": "^4.1.5",
    "open-cli": "^7.2.0",
    "prettier": "^3.0.2",
    "standard-version": "^9.0.0",
    "ts-jest": "^29.1.1",
    "ts-unused-exports": "^10.0.0",
    "typechain": "^8.3.1",
    "typedoc": "^0.25.0",
    "typedoc-plugin-missing-exports": "^2.1.0",
    "typescript": "^5.2.2"
  },
  "files": [
    "build/main",
    "build/module",
    "!**/*.test.*",
    "!**/*.json",
    "CHANGELOG.md",
    "LICENSE",
    "README.md"
  ],
  "husky": {
    "hooks": {
      "pre-commit": "yarn typechain && yarn test:lint && yarn test"
    }
  },
  "config": {
    "commitizen": {
      "path": "cz-conventional-changelog"
    }
  },
  "prettier": {
    "printWidth": 80,
    "semi": true,
    "singleQuote": true,
    "trailingComma": "es5"
  },
  "jest": {
    "preset": "ts-jest",
    "testEnvironment": "node",
    "transform": {
      "^.+\\.js": "babel-jest"
    },
    "coverageReporters": [
      "json",
      "text",
      "html",
      "lcov",
      "clover"
    ],
    "collectCoverage": true,
    "coverageDirectory": "coverage",
    "collectCoverageFrom": [
      "src/**/*.ts"
    ]
  },
  "bundlemon": {
    "baseDir": "./build",
    "files": [
      {
        "path": "**/*.*"
      }
    ]
  }
}<|MERGE_RESOLUTION|>--- conflicted
+++ resolved
@@ -1,11 +1,7 @@
 {
   "name": "@nucypher/nucypher-ts",
   "author": "Piotr Roslaniec <p.roslaniec@gmail.com>",
-<<<<<<< HEAD
   "version": "1.0.0-alpha.5",
-=======
-  "version": "1.0.0-beta.4",
->>>>>>> 45e71d5b
   "license": "GPL-3.0-only",
   "repository": {
     "type": "git",

name: CI
on: [ push, pull_request ]
jobs:
  build_project:
    name: Build, lint, and test on Node ${{ matrix.node }} and ${{ matrix.os }}

    runs-on: ${{ matrix.os }}
    strategy:
      matrix:
        node: [ '18.x' ]
        os: [ ubuntu-latest ]

    steps:
<<<<<<< HEAD
      - uses: actions/checkout@v2

      - uses: pnpm/action-setup@v2
=======
      - name: Checkout repo
        uses: actions/checkout@v3

      - name: Use Node ${{ matrix.node }}
        uses: actions/setup-node@v3
>>>>>>> 6527d1e4
        with:
          version: 8.1

      - uses: actions/setup-node@v2
        with:
          node-version: ${{ matrix.node }}
          cache: 'pnpm'

      - run: pnpm install

      - name: Build
        run: pnpm build

      - name: Lint
        run: pnpm ci:lint

      - name: Test
        run: pnpm test

      - name: Check examples & demos
        run: pnpm check-examples

      - name: Upload coverage to Codecov
        uses: codecov/codecov-action@v3
        with:
          fail_ci_if_error: true

<<<<<<< HEAD
# TODO: Fix or replace bundlemon on CI
#      - name: Analyze bundle size
#        uses: lironer/bundlemon-action@v1
=======
      - name: BundleMon
        uses: lironer/bundlemon-action@v1

  build_examples:
    name: Build project examples

    runs-on: ${{ matrix.os }}
    strategy:
      matrix:
        node: [ '16.x' ]
        os: [ ubuntu-latest ]
        example:
          [
            'nodejs',
            'react-craco',
            'react-webpack-5-experiments',
            'webpack-5-experiments',
            'webpack-bundler',
          ]

    steps:
      - name: Checkout repo
        uses: actions/checkout@v3

      - name: Use Node ${{ matrix.node }}
        uses: actions/setup-node@v3
        with:
          node-version: ${{ matrix.node }}

      - name: Install deps and build (with cache)
        uses: bahmutov/npm-install@v1
        with:
          working-directory: examples/${{ matrix.example }}

      - name: Build
        run: CI=false yarn build
        working-directory: examples/${{ matrix.example }}
>>>>>>> 6527d1e4
<|MERGE_RESOLUTION|>--- conflicted
+++ resolved
@@ -11,17 +11,9 @@
         os: [ ubuntu-latest ]
 
     steps:
-<<<<<<< HEAD
-      - uses: actions/checkout@v2
+      - uses: actions/checkout@v3
 
       - uses: pnpm/action-setup@v2
-=======
-      - name: Checkout repo
-        uses: actions/checkout@v3
-
-      - name: Use Node ${{ matrix.node }}
-        uses: actions/setup-node@v3
->>>>>>> 6527d1e4
         with:
           version: 8.1
 
@@ -49,46 +41,6 @@
         with:
           fail_ci_if_error: true
 
-<<<<<<< HEAD
 # TODO: Fix or replace bundlemon on CI
 #      - name: Analyze bundle size
-#        uses: lironer/bundlemon-action@v1
-=======
-      - name: BundleMon
-        uses: lironer/bundlemon-action@v1
-
-  build_examples:
-    name: Build project examples
-
-    runs-on: ${{ matrix.os }}
-    strategy:
-      matrix:
-        node: [ '16.x' ]
-        os: [ ubuntu-latest ]
-        example:
-          [
-            'nodejs',
-            'react-craco',
-            'react-webpack-5-experiments',
-            'webpack-5-experiments',
-            'webpack-bundler',
-          ]
-
-    steps:
-      - name: Checkout repo
-        uses: actions/checkout@v3
-
-      - name: Use Node ${{ matrix.node }}
-        uses: actions/setup-node@v3
-        with:
-          node-version: ${{ matrix.node }}
-
-      - name: Install deps and build (with cache)
-        uses: bahmutov/npm-install@v1
-        with:
-          working-directory: examples/${{ matrix.example }}
-
-      - name: Build
-        run: CI=false yarn build
-        working-directory: examples/${{ matrix.example }}
->>>>>>> 6527d1e4
+#        uses: lironer/bundlemon-action@v1